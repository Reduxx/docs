# Data Providers

To retrieve data exposed by the API, API Platform uses classes called **data providers**. A data provider using [Doctrine
ORM](http://www.doctrine-project.org/projects/orm.html) to retrieve data from a database is included with the library and
is enabled by default. This data provider natively supports paged collections and filters. It can be used as is and fits
perfectly with common usages.

But sometime, you want to retrieve data from other sources such as another persistence layer, a webservice, ElasticSearch
or MongoDB.
Custom data providers can be used to do so. A project can include as many data providers as it needs. The first able to
retrieve data for a given resource will be used.

For a given resource, you can implement two kind of interfaces:

* the [`CollectionDataProviderInterface`](https://github.com/api-platform/core/blob/master/src/DataProvider/CollectionDataProviderInterface.php)
  is used when fetching a collection.
* the [`ItemDataProviderInterface`](https://github.com/api-platform/core/blob/master/src/DataProvider/ItemDataProviderInterface.php)
  is used when fetching items.

Both implementations can also implement a third, optional interface called
['RestrictedDataProviderInterface'](https://github.com/api-platform/core/blob/master/src/DataProvider/ItemDataProviderInterface.php)
if you want to limit their effects to a single resource or operation.

In the following examples we will create custom data providers for an entity class called `AppBundle\Entity\BlogPost`.
Note, that if your entity is not Doctrine-related, you need to flag the identifier property by using `@ApiProperty(identifier=true)` for things to work properly (see also [Entity Identifier Case](serialization.md#entity-identifier-case)).

## Custom Collection Data Provider

First, your `BlogPostCollectionDataProvider` has to implement the [`CollectionDataProviderInterface`](https://github.com/api-platform/core/blob/master/src/DataProvider/CollectionDataProviderInterface.php):

The `getCollection` method must return an `array`, a `Traversable` or a [`ApiPlatform\Core\DataProvider\PaginatorInterface`](https://github.com/api-platform/core/blob/master/src/DataProvider/PaginatorInterface.php) instance.
If no data is available, you should return an empty array.

```php
<?php
// src/AppBundle/DataProvider/BlogPostCollectionDataProvider.php

namespace AppBundle\DataProvider;

use ApiPlatform\Core\DataProvider\CollectionDataProviderInterface;
use ApiPlatform\Core\DataProvider\RestrictedDataProviderInterface;
use ApiPlatform\Core\Exception\ResourceClassNotSupportedException;
use AppBundle\Entity\BlogPost;

final class BlogPostCollectionDataProvider implements CollectionDataProviderInterface, RestrictedDataProviderInterface
{
    public function supports(string $resourceClass, string $operationName = null): bool
    {
        return BlogPost::class === $resourceClass;
    }

    public function getCollection(string $resourceClass, string $operationName = null): \Generator
    {
        // Retrieve the blog post collection from somewhere
        yield new BlogPost(1);
        yield new BlogPost(2);
    }
}
```

Then declare a Symfony service, for example:

```yaml
# app/config/services.yml
services:
    # ...
    'AppBundle\DataProvider\BlogPostCollectionDataProvider':
        tags: [ { name: 'api_platform.collection_data_provider', priority: 2 } ]
```

Tagging the service with the tag `api_platform.collection_data_provider` will enable API Platform Core to automatically
register and use this data provider. The optional attribute `priority` allows to define the order in which the
data providers are called. The first data provider not throwing a `ApiPlatform\Core\Exception\ResourceClassNotSupportedException`
will be used.

## Custom Item Data Provider

The process is similar for item data providers. Create a `BlogPostItemDataProvider` implementing the [`ItemDataProviderInterface`](https://github.com/api-platform/core/blob/master/src/DataProvider/ItemDataProviderInterface.php)
interface:

The `getItem` method can return `null` if no result has been found.

```php
<?php
// src/AppBundle/DataProvider/BlogPostItemDataProvider.php

namespace AppBundle\DataProvider;

use ApiPlatform\Core\DataProvider\ItemDataProviderInterface;
use ApiPlatform\Core\DataProvider\RestrictedDataProviderInterface;
use ApiPlatform\Core\Exception\ResourceClassNotSupportedException;
use AppBundle\Entity\BlogPost;

final class BlogPostItemDataProvider implements ItemDataProviderInterface, RestrictedDataProviderInterface
{
    public function supports(string $resourceClass, string $operationName = null): bool
    {
        return BlogPost::class === $resourceClass;
    }

    public function getItem(string $resourceClass, $id, string $operationName = null, array $context = []): ?BlogPost
    {
        // Retrieve the blog post item from somewhere then return it or null if not found
        return new BlogPost($id);
    }
}
```

If service autowiring and autoconfiguration are enabled (it's the case by default), you are done!

Otherwise, if you use a custom dependency injection configuration, you need to register the corresponding service and add the
`api_platform.item_data_provider` tag to it. As for collection data providers, the `priority` attribute can be used to order
providers.

```yaml
# app/config/services.yml

services:

    # ...

    'AppBundle\DataProvider\BlogPostItemDataProvider':
        tags: [ 'api_platform.item_data_provider' ]
<<<<<<< HEAD
```

## Injecting the Serializer in an `ItemDataProvider`

In some cases, you may need to inject the `Serializer` in your `DataProvider`. There are no issues with the
`CollectionDataProvider`, but when injecting it in the `ItemDataProvider` it will throw a `CircularReferenceException`.

For this reason, we implemented the `SerializerAwareDataProviderInterface`:

```php
<?php
// src/AppBundle/DataProvider/BlogPostItemDataProvider.php

namespace AppBundle\DataProvider;

use ApiPlatform\Core\DataProvider\ItemDataProviderInterface;
use ApiPlatform\Core\DataProvider\SerializerAwareDataProviderInterface;
use ApiPlatform\Core\DataProvider\SerializerAwareDataProviderTrait;
use ApiPlatform\Core\Exception\ResourceClassNotSupportedException;
use AppBundle\Entity\BlogPost;

final class BlogPostItemDataProvider implements ItemDataProviderInterface, SerializerAwareDataProviderInterface
{
    use SerializerAwareDataProviderTrait;

    public function supports(string $resourceClass, string $operationName = null): bool
    {
        return BlogPost::class === $resourceClass;
    }

    public function getItem(string $resourceClass, $id, string $operationName = null, array $context = []): ?BlogPost
    {
        // Retrieve data from anywhere you want, in a custom format
        $data = '...';

        // Deserialize data using the Serializer
        return $this->getSerializer()->deserialize($data, BlogPost::class, 'custom');
    }
}
```

Previous chapter: [Extending JSON-LD context](extending-jsonld-context.md)

Next chapter: [Extensions](extensions.md)
=======
```
>>>>>>> 4131f41f
<|MERGE_RESOLUTION|>--- conflicted
+++ resolved
@@ -121,7 +121,6 @@
 
     'AppBundle\DataProvider\BlogPostItemDataProvider':
         tags: [ 'api_platform.item_data_provider' ]
-<<<<<<< HEAD
 ```
 
 ## Injecting the Serializer in an `ItemDataProvider`
@@ -161,11 +160,4 @@
         return $this->getSerializer()->deserialize($data, BlogPost::class, 'custom');
     }
 }
-```
-
-Previous chapter: [Extending JSON-LD context](extending-jsonld-context.md)
-
-Next chapter: [Extensions](extensions.md)
-=======
-```
->>>>>>> 4131f41f
+```